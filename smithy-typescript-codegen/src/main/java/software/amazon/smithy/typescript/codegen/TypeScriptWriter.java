--- conflicted
+++ resolved
@@ -182,33 +182,12 @@
                 }).orElse(false);
     }
 
-<<<<<<< HEAD
     private boolean isTargetDeprecated(Model model, MemberShape member) {
         return model.expectShape(member.getTarget()).getTrait(DeprecatedTrait.class).isPresent()
                // don't consider deprecated prelude shapes (like PrimitiveBoolean)
                && !Prelude.isPreludeShape(member.getTarget());
     }
 
-    /**
-     * Adds one or more dependencies to the generated code.
-     *
-     * <p>The dependencies of all writers created by the {@link TypeScriptDelegator}
-     * are merged together to eventually generate a package.json file.
-     *
-     * @param dependencies TypeScriptDependency to add.
-     * @return Returns the writer.
-     */
-    public TypeScriptWriter addDependency(SymbolDependencyContainer dependencies) {
-        this.dependencies.addAll(dependencies.getDependencies());
-        return this;
-    }
-
-    Collection<SymbolDependency> getDependencies() {
-        return dependencies;
-    }
-
-=======
->>>>>>> a398fecc
     @Override
     public String toString() {
         String contents = super.toString();
